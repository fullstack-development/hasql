{-|
A DSL for declaration of result decoders.
-}
module Hasql.Decoders
(
  -- * Result
  Result,
  noResult,
  rowsAffected,
  singleRow,
  -- ** Specialized multi-row results
  rowMaybe,
  rowVector,
  rowList,
  -- ** Multi-row traversers
  foldlRows,
  foldrRows,
  -- * Row
  Row,
  column,
  -- * Nullability
  NullableOrNot,
  nonNullable,
  nullable,
  -- * Value
  Value,
  bool,
  int2,
  int4,
  int8,
  float4,
  float8,
  numeric,
  char,
  text,
  bytea,
  date,
  timestamp,
  timestamptz,
  time,
  timetz,
  interval,
  uuid,
  inet,
  json,
  jsonBytes,
  jsonb,
  jsonbBytes,
  array,
  listArray,
  vectorArray,
  composite,
  hstore,
  enum,
  custom,
  refine,
  -- * Array
  Array,
  dimension,
  element,
  -- * Composite
  Composite,
  field,
)
where

<<<<<<< HEAD
import Hasql.Private.Prelude hiding (maybe, bool)
import qualified Data.Vector as Vector
import qualified PostgreSQL.Binary.Decoding as A
import qualified PostgreSQL.Binary.Data as B
import qualified Hasql.Private.Decoders.Results as Results
import qualified Hasql.Private.Decoders.Result as Result
import qualified Hasql.Private.Decoders.Row as Row
import qualified Hasql.Private.Decoders.Value as Value
import qualified Hasql.Private.Decoders.Array as Array
import qualified Hasql.Private.Decoders.Composite as Composite
import qualified Hasql.Private.Prelude as Prelude

-- * Result
-------------------------

-- |
-- Decoder of a query result.
-- 
newtype Result a =
  Result (Results.Results a)
  deriving (Functor)

-- |
-- Decode no value from the result.
-- 
-- Useful for statements like @INSERT@ or @CREATE@.
-- 
{-# INLINABLE unit #-}
unit :: Result ()
unit =
  Result (Results.single Result.unit)

-- |
-- Get the amount of rows affected by such statements as
-- @UPDATE@ or @DELETE@.
-- 
{-# INLINABLE rowsAffected #-}
rowsAffected :: Result Int64
rowsAffected =
  Result (Results.single Result.rowsAffected)

-- |
-- Exactly one row.
-- Will raise the 'Hasql.Errors.UnexpectedAmountOfRows' error if it's any other.
-- 
{-# INLINABLE singleRow #-}
singleRow :: Row a -> Result a
singleRow (Row row) =
  Result (Results.single (Result.single row))

-- ** Multi-row traversers
-------------------------

-- |
-- Foldl multiple rows.
-- 
{-# INLINABLE foldlRows #-}
foldlRows :: (a -> b -> a) -> a -> Row b -> Result a
foldlRows step init (Row row) =
  Result (Results.single (Result.foldl step init row))

-- |
-- Foldr multiple rows.
-- 
{-# INLINABLE foldrRows #-}
foldrRows :: (b -> a -> a) -> a -> Row b -> Result a
foldrRows step init (Row row) =
  Result (Results.single (Result.foldr step init row))

-- ** Specialized multi-row results
-------------------------

-- |
-- Maybe one row or none.
-- 
{-# INLINABLE rowMaybe #-}
rowMaybe :: Row a -> Result (Maybe a)
rowMaybe (Row row) =
  Result (Results.single (Result.maybe row))

-- |
-- Zero or more rows packed into the vector.
-- 
-- It's recommended to prefer this function to 'rowList',
-- since it performs notably better.
-- 
{-# INLINABLE rowVector #-}
rowVector :: Row a -> Result (Vector a)
rowVector (Row row) =
  Result (Results.single (Result.vector row))

-- |
-- Zero or more rows packed into the list.
-- 
{-# INLINABLE rowList #-}
rowList :: Row a -> Result [a]
rowList =
  foldrRows strictCons []


-- ** Instances
-------------------------

-- | Maps to 'unit'.
instance Default (Result ()) where
  {-# INLINE def #-}
  def =
    unit

-- | Maps to 'rowsAffected'.
instance Default (Result Int64) where
  {-# INLINE def #-}
  def =
    rowsAffected

-- | Maps to @('rowMaybe' def)@.
instance Default (Row a) => Default (Result (Maybe a)) where
  {-# INLINE def #-}
  def =
    rowMaybe def

-- | Maps to @('rowVector' def)@.
instance Default (Row a) => Default (Result (Vector a)) where
  {-# INLINE def #-}
  def =
    rowVector def

-- | Maps to @('rowList' def)@.
instance Default (Row a) => Default (Result ([] a)) where
  {-# INLINE def #-}
  def =
    rowList def

-- | Maps to @(fmap Identity ('singleRow' def)@.
instance Default (Row a) => Default (Result (Identity a)) where
  {-# INLINE def #-}
  def =
    fmap Identity (singleRow def)


-- * Row
-------------------------

-- |
-- Decoder of an individual row,
-- which gets composed of column value decoders.
-- 
-- E.g.:
-- 
-- >x :: Row (Maybe Int64, Text, TimeOfDay)
-- >x =
-- >  (,,) <$> nullableColumn int8 <*> column text <*> column time
-- 
newtype Row a =
  Row (Row.Row a)
  deriving (Functor, Applicative, Monad)

-- |
-- Lift an individual non-nullable value decoder to a composable row decoder.
-- 
{-# INLINABLE column #-}
column :: Value a -> Row a
column (Value imp) =
  Row (Row.nonNullValue imp)

-- |
-- Lift an individual nullable value decoder to a composable row decoder.
-- 
{-# INLINABLE nullableColumn #-}
nullableColumn :: Value a -> Row (Maybe a)
nullableColumn (Value imp) =
  Row (Row.value imp)


-- ** Instances
-------------------------

instance Default (Value a) => Default (Row (Identity a)) where
  {-# INLINE def #-}
  def =
    fmap Identity (column def)

instance Default (Value a) => Default (Row (Maybe a)) where
  {-# INLINE def #-}
  def =
    nullableColumn def

instance (Default (Value a1), Default (Value a2)) => Default (Row (a1, a2)) where
  {-# INLINE def #-}
  def =
    ap (fmap (,) (column def)) (column def)


-- * Value
-------------------------

-- |
-- Decoder of an individual value.
-- 
newtype Value a =
  Value (Value.Value a)
  deriving (Functor)


-- ** Plain value decoders
-------------------------

-- |
-- Decoder of the @BOOL@ values.
-- 
{-# INLINABLE bool #-}
bool :: Value Bool
bool =
  Value (Value.decoder (const A.bool))

-- |
-- Decoder of the @INT2@ values.
-- 
{-# INLINABLE int2 #-}
int2 :: Value Int16
int2 =
  Value (Value.decoder (const A.int))

-- |
-- Decoder of the @INT4@ values.
-- 
{-# INLINABLE int4 #-}
int4 :: Value Int32
int4 =
  Value (Value.decoder (const A.int))

-- |
-- Decoder of the @INT8@ values.
-- 
{-# INLINABLE int8 #-}
int8 :: Value Int64
int8 =
  {-# SCC "int8" #-} 
  Value (Value.decoder (const ({-# SCC "int8.int" #-} A.int)))

-- |
-- Decoder of the @FLOAT4@ values.
-- 
{-# INLINABLE float4 #-}
float4 :: Value Float
float4 =
  Value (Value.decoder (const A.float4))

-- |
-- Decoder of the @FLOAT8@ values.
-- 
{-# INLINABLE float8 #-}
float8 :: Value Double
float8 =
  Value (Value.decoder (const A.float8))

-- |
-- Decoder of the @NUMERIC@ values.
-- 
{-# INLINABLE numeric #-}
numeric :: Value B.Scientific
numeric =
  Value (Value.decoder (const A.numeric))

-- |
-- Decoder of the @CHAR@ values.
-- Note that it supports UTF-8 values.
{-# INLINABLE char #-}
char :: Value Char
char =
  Value (Value.decoder (const A.char))

-- |
-- Decoder of the @TEXT@ values.
-- 
{-# INLINABLE text #-}
text :: Value Text
text =
  Value (Value.decoder (const A.text_strict))

-- |
-- Decoder of the @BYTEA@ values.
-- 
{-# INLINABLE bytea #-}
bytea :: Value ByteString
bytea =
  Value (Value.decoder (const A.bytea_strict))

-- |
-- Decoder of the @DATE@ values.
-- 
{-# INLINABLE date #-}
date :: Value B.Day
date =
  Value (Value.decoder (const A.date))

-- |
-- Decoder of the @TIMESTAMP@ values.
-- 
{-# INLINABLE timestamp #-}
timestamp :: Value B.LocalTime
timestamp =
  Value (Value.decoder (Prelude.bool A.timestamp_float A.timestamp_int))

-- |
-- Decoder of the @TIMESTAMPTZ@ values.
-- 
-- /NOTICE/
-- 
-- Postgres does not store the timezone information of @TIMESTAMPTZ@.
-- Instead it stores a UTC value and performs silent conversions
-- to the currently set timezone, when dealt with in the text format.
-- However this library bypasses the silent conversions
-- and communicates with Postgres using the UTC values directly.
{-# INLINABLE timestamptz #-}
timestamptz :: Value B.UTCTime
timestamptz =
  Value (Value.decoder (Prelude.bool A.timestamptz_float A.timestamptz_int))

-- |
-- Decoder of the @TIME@ values.
-- 
{-# INLINABLE time #-}
time :: Value B.TimeOfDay
time =
  Value (Value.decoder (Prelude.bool A.time_float A.time_int))

-- |
-- Decoder of the @TIMETZ@ values.
-- 
-- Unlike in case of @TIMESTAMPTZ@, 
-- Postgres does store the timezone information for @TIMETZ@.
-- However the Haskell's \"time\" library does not contain any composite type,
-- that fits the task, so we use a pair of 'TimeOfDay' and 'TimeZone'
-- to represent a value on the Haskell's side.
{-# INLINABLE timetz #-}
timetz :: Value (B.TimeOfDay, B.TimeZone)
timetz =
  Value (Value.decoder (Prelude.bool A.timetz_float A.timetz_int))

-- |
-- Decoder of the @INTERVAL@ values.
-- 
{-# INLINABLE interval #-}
interval :: Value B.DiffTime
interval =
  Value (Value.decoder (Prelude.bool A.interval_float A.interval_int))

-- |
-- Decoder of the @UUID@ values.
-- 
{-# INLINABLE uuid #-}
uuid :: Value B.UUID
uuid =
  Value (Value.decoder (const A.uuid))

-- |
-- Decoder of the @INET@ values.
--
{-# INLINABLE inet #-}
inet :: Value (B.NetAddr B.IP)
inet =
  Value (Value.decoder (const A.inet))

-- |
-- Decoder of the @JSON@ values into a JSON AST.
-- 
{-# INLINABLE json #-}
json :: Value B.Value
json =
  Value (Value.decoder (const A.json_ast))

-- |
-- Decoder of the @JSON@ values into a raw JSON 'ByteString'.
-- 
{-# INLINABLE jsonBytes #-}
jsonBytes :: (ByteString -> Either Text a) -> Value a
jsonBytes fn =
  Value (Value.decoder (const (A.json_bytes fn)))

-- |
-- Decoder of the @JSONB@ values into a JSON AST.
-- 
{-# INLINABLE jsonb #-}
jsonb :: Value B.Value
jsonb =
  Value (Value.decoder (const A.jsonb_ast))

-- |
-- Decoder of the @JSONB@ values into a raw JSON 'ByteString'.
-- 
{-# INLINABLE jsonbBytes #-}
jsonbBytes :: (ByteString -> Either Text a) -> Value a
jsonbBytes fn =
  Value (Value.decoder (const (A.jsonb_bytes fn)))

-- |
-- Lifts a custom value decoder function to a 'Value' decoder.
-- 
{-# INLINABLE custom #-}
custom :: (Bool -> ByteString -> Either Text a) -> Value a
custom fn =
  Value (Value.decoderFn fn)

-- |
-- Maps a custom decoding over an existing 'Value' decoder.
--
{-# INLINABLE refine #-}
refine :: (a -> Either Text b) -> Value a -> Value b
refine fn (Value v) =
  Value (Value.Value (ask >>= \b -> lift (A.refine fn (Value.run v b))))


-- ** Composite value decoders
-------------------------

-- |
-- Lifts the 'Array' decoder to the 'Value' decoder.
-- 
{-# INLINABLE array #-}
array :: Array a -> Value a
array (Array imp) =
  Value (Value.decoder (Array.run imp))

-- |
-- Lifts the 'Composite' decoder to the 'Value' decoder.
-- 
{-# INLINABLE composite #-}
composite :: Composite a -> Value a
composite (Composite imp) =
  Value (Value.decoder (Composite.run imp))

-- |
-- A generic decoder of @HSTORE@ values.
-- 
-- Here's how you can use it to construct a specific value:
-- 
-- @
-- x :: Value [(Text, Maybe Text)]
-- x =
--   hstore 'replicateM'
-- @
-- 
{-# INLINABLE hstore #-}
hstore :: (forall m. Monad m => Int -> m (Text, Maybe Text) -> m a) -> Value a
hstore replicateM =
  Value (Value.decoder (const (A.hstore replicateM A.text_strict A.text_strict)))

-- |
-- Given a partial mapping from text to value,
-- produces a decoder of that value.
enum :: (Text -> Maybe a) -> Value a
enum mapping =
  Value (Value.decoder (const (A.enum mapping)))


-- ** Instances
-------------------------

-- |
-- Maps to 'bool'.
instance Default (Value Bool) where
  {-# INLINE def #-}
  def =
    bool

-- |
-- Maps to 'int2'.
instance Default (Value Int16) where
  {-# INLINE def #-}
  def =
    int2

-- |
-- Maps to 'int4'.
instance Default (Value Int32) where
  {-# INLINE def #-}
  def =
    int4

-- |
-- Maps to 'int8'.
instance Default (Value Int64) where
  {-# INLINE def #-}
  def =
    int8

-- |
-- Maps to 'float4'.
instance Default (Value Float) where
  {-# INLINE def #-}
  def =
    float4

-- |
-- Maps to 'float8'.
instance Default (Value Double) where
  {-# INLINE def #-}
  def =
    float8

-- |
-- Maps to 'numeric'.
instance Default (Value B.Scientific) where
  {-# INLINE def #-}
  def =
    numeric

-- |
-- Maps to 'char'.
instance Default (Value Char) where
  {-# INLINE def #-}
  def =
    char

-- |
-- Maps to 'text'.
instance Default (Value Text) where
  {-# INLINE def #-}
  def =
    text

-- |
-- Maps to 'bytea'.
instance Default (Value ByteString) where
  {-# INLINE def #-}
  def =
    bytea

-- |
-- Maps to 'date'.
instance Default (Value B.Day) where
  {-# INLINE def #-}
  def =
    date

-- |
-- Maps to 'timestamp'.
instance Default (Value B.LocalTime) where
  {-# INLINE def #-}
  def =
    timestamp

-- |
-- Maps to 'timestamptz'.
instance Default (Value B.UTCTime) where
  {-# INLINE def #-}
  def =
    timestamptz

-- |
-- Maps to 'time'.
instance Default (Value B.TimeOfDay) where
  {-# INLINE def #-}
  def =
    time

-- |
-- Maps to 'timetz'.
instance Default (Value (B.TimeOfDay, B.TimeZone)) where
  {-# INLINE def #-}
  def =
    timetz

-- |
-- Maps to 'interval'.
instance Default (Value B.DiffTime) where
  {-# INLINE def #-}
  def =
    interval

-- |
-- Maps to 'uuid'.
instance Default (Value B.UUID) where
  {-# INLINE def #-}
  def =
    uuid

-- |
-- Maps to 'json'.
instance Default (Value B.Value) where
  {-# INLINE def #-}
  def =
    json


-- * Array decoders
-------------------------

-- |
-- A generic array decoder.
-- 
-- Here's how you can use it to produce a specific array value decoder:
-- 
-- @
-- x :: Value [[Text]]
-- x =
--   array (dimension 'replicateM' (dimension 'replicateM' (element text)))
-- @
-- 
newtype Array a =
  Array (Array.Array a)
  deriving (Functor)

-- |
-- A function for parsing a dimension of an array.
-- Provides support for multi-dimensional arrays.
-- 
-- Accepts:
-- 
-- * An implementation of the @replicateM@ function
-- (@Control.Monad.'Control.Monad.replicateM'@, @Data.Vector.'Data.Vector.replicateM'@),
-- which determines the output value.
-- 
-- * A decoder of its components, which can be either another 'dimension',
-- 'element' or 'nullableElement'.
-- 
{-# INLINABLE dimension #-}
dimension :: (forall m. Monad m => Int -> m a -> m b) -> Array a -> Array b
dimension replicateM (Array imp) =
  Array (Array.dimension replicateM imp)

-- |
-- Lift a 'Value' decoder into an 'Array' decoder for parsing of non-nullable leaf values.
{-# INLINABLE element #-}
element :: Value a -> Array a
element (Value imp) =
  Array (Array.nonNullValue (Value.run imp))

-- |
-- Lift a 'Value' decoder into an 'Array' decoder for parsing of nullable leaf values.
{-# INLINABLE nullableElement #-}
nullableElement :: Value a -> Array (Maybe a)
nullableElement (Value imp) =
  Array (Array.value (Value.run imp))


-- * Composite decoders
-------------------------

-- |
-- Composable decoder of composite values (rows, records).
newtype Composite a =
  Composite (Composite.Composite a)
  deriving (Functor, Applicative, Monad)

-- |
-- Lift a 'Value' decoder into a 'Composite' decoder for parsing of non-nullable leaf values.
{-# INLINABLE field #-}
field :: Value a -> Composite a
field (Value imp) =
  Composite (Composite.nonNullValue (Value.run imp))

-- |
-- Lift a 'Value' decoder into a 'Composite' decoder for parsing of nullable leaf values.
{-# INLINABLE nullableField #-}
nullableField :: Value a -> Composite (Maybe a)
nullableField (Value imp) =
  Composite (Composite.value (Value.run imp))
=======
import Hasql.Private.Decoders
>>>>>>> b629be8c
<|MERGE_RESOLUTION|>--- conflicted
+++ resolved
@@ -64,666 +64,4 @@
 )
 where
 
-<<<<<<< HEAD
-import Hasql.Private.Prelude hiding (maybe, bool)
-import qualified Data.Vector as Vector
-import qualified PostgreSQL.Binary.Decoding as A
-import qualified PostgreSQL.Binary.Data as B
-import qualified Hasql.Private.Decoders.Results as Results
-import qualified Hasql.Private.Decoders.Result as Result
-import qualified Hasql.Private.Decoders.Row as Row
-import qualified Hasql.Private.Decoders.Value as Value
-import qualified Hasql.Private.Decoders.Array as Array
-import qualified Hasql.Private.Decoders.Composite as Composite
-import qualified Hasql.Private.Prelude as Prelude
-
--- * Result
--------------------------
-
--- |
--- Decoder of a query result.
--- 
-newtype Result a =
-  Result (Results.Results a)
-  deriving (Functor)
-
--- |
--- Decode no value from the result.
--- 
--- Useful for statements like @INSERT@ or @CREATE@.
--- 
-{-# INLINABLE unit #-}
-unit :: Result ()
-unit =
-  Result (Results.single Result.unit)
-
--- |
--- Get the amount of rows affected by such statements as
--- @UPDATE@ or @DELETE@.
--- 
-{-# INLINABLE rowsAffected #-}
-rowsAffected :: Result Int64
-rowsAffected =
-  Result (Results.single Result.rowsAffected)
-
--- |
--- Exactly one row.
--- Will raise the 'Hasql.Errors.UnexpectedAmountOfRows' error if it's any other.
--- 
-{-# INLINABLE singleRow #-}
-singleRow :: Row a -> Result a
-singleRow (Row row) =
-  Result (Results.single (Result.single row))
-
--- ** Multi-row traversers
--------------------------
-
--- |
--- Foldl multiple rows.
--- 
-{-# INLINABLE foldlRows #-}
-foldlRows :: (a -> b -> a) -> a -> Row b -> Result a
-foldlRows step init (Row row) =
-  Result (Results.single (Result.foldl step init row))
-
--- |
--- Foldr multiple rows.
--- 
-{-# INLINABLE foldrRows #-}
-foldrRows :: (b -> a -> a) -> a -> Row b -> Result a
-foldrRows step init (Row row) =
-  Result (Results.single (Result.foldr step init row))
-
--- ** Specialized multi-row results
--------------------------
-
--- |
--- Maybe one row or none.
--- 
-{-# INLINABLE rowMaybe #-}
-rowMaybe :: Row a -> Result (Maybe a)
-rowMaybe (Row row) =
-  Result (Results.single (Result.maybe row))
-
--- |
--- Zero or more rows packed into the vector.
--- 
--- It's recommended to prefer this function to 'rowList',
--- since it performs notably better.
--- 
-{-# INLINABLE rowVector #-}
-rowVector :: Row a -> Result (Vector a)
-rowVector (Row row) =
-  Result (Results.single (Result.vector row))
-
--- |
--- Zero or more rows packed into the list.
--- 
-{-# INLINABLE rowList #-}
-rowList :: Row a -> Result [a]
-rowList =
-  foldrRows strictCons []
-
-
--- ** Instances
--------------------------
-
--- | Maps to 'unit'.
-instance Default (Result ()) where
-  {-# INLINE def #-}
-  def =
-    unit
-
--- | Maps to 'rowsAffected'.
-instance Default (Result Int64) where
-  {-# INLINE def #-}
-  def =
-    rowsAffected
-
--- | Maps to @('rowMaybe' def)@.
-instance Default (Row a) => Default (Result (Maybe a)) where
-  {-# INLINE def #-}
-  def =
-    rowMaybe def
-
--- | Maps to @('rowVector' def)@.
-instance Default (Row a) => Default (Result (Vector a)) where
-  {-# INLINE def #-}
-  def =
-    rowVector def
-
--- | Maps to @('rowList' def)@.
-instance Default (Row a) => Default (Result ([] a)) where
-  {-# INLINE def #-}
-  def =
-    rowList def
-
--- | Maps to @(fmap Identity ('singleRow' def)@.
-instance Default (Row a) => Default (Result (Identity a)) where
-  {-# INLINE def #-}
-  def =
-    fmap Identity (singleRow def)
-
-
--- * Row
--------------------------
-
--- |
--- Decoder of an individual row,
--- which gets composed of column value decoders.
--- 
--- E.g.:
--- 
--- >x :: Row (Maybe Int64, Text, TimeOfDay)
--- >x =
--- >  (,,) <$> nullableColumn int8 <*> column text <*> column time
--- 
-newtype Row a =
-  Row (Row.Row a)
-  deriving (Functor, Applicative, Monad)
-
--- |
--- Lift an individual non-nullable value decoder to a composable row decoder.
--- 
-{-# INLINABLE column #-}
-column :: Value a -> Row a
-column (Value imp) =
-  Row (Row.nonNullValue imp)
-
--- |
--- Lift an individual nullable value decoder to a composable row decoder.
--- 
-{-# INLINABLE nullableColumn #-}
-nullableColumn :: Value a -> Row (Maybe a)
-nullableColumn (Value imp) =
-  Row (Row.value imp)
-
-
--- ** Instances
--------------------------
-
-instance Default (Value a) => Default (Row (Identity a)) where
-  {-# INLINE def #-}
-  def =
-    fmap Identity (column def)
-
-instance Default (Value a) => Default (Row (Maybe a)) where
-  {-# INLINE def #-}
-  def =
-    nullableColumn def
-
-instance (Default (Value a1), Default (Value a2)) => Default (Row (a1, a2)) where
-  {-# INLINE def #-}
-  def =
-    ap (fmap (,) (column def)) (column def)
-
-
--- * Value
--------------------------
-
--- |
--- Decoder of an individual value.
--- 
-newtype Value a =
-  Value (Value.Value a)
-  deriving (Functor)
-
-
--- ** Plain value decoders
--------------------------
-
--- |
--- Decoder of the @BOOL@ values.
--- 
-{-# INLINABLE bool #-}
-bool :: Value Bool
-bool =
-  Value (Value.decoder (const A.bool))
-
--- |
--- Decoder of the @INT2@ values.
--- 
-{-# INLINABLE int2 #-}
-int2 :: Value Int16
-int2 =
-  Value (Value.decoder (const A.int))
-
--- |
--- Decoder of the @INT4@ values.
--- 
-{-# INLINABLE int4 #-}
-int4 :: Value Int32
-int4 =
-  Value (Value.decoder (const A.int))
-
--- |
--- Decoder of the @INT8@ values.
--- 
-{-# INLINABLE int8 #-}
-int8 :: Value Int64
-int8 =
-  {-# SCC "int8" #-} 
-  Value (Value.decoder (const ({-# SCC "int8.int" #-} A.int)))
-
--- |
--- Decoder of the @FLOAT4@ values.
--- 
-{-# INLINABLE float4 #-}
-float4 :: Value Float
-float4 =
-  Value (Value.decoder (const A.float4))
-
--- |
--- Decoder of the @FLOAT8@ values.
--- 
-{-# INLINABLE float8 #-}
-float8 :: Value Double
-float8 =
-  Value (Value.decoder (const A.float8))
-
--- |
--- Decoder of the @NUMERIC@ values.
--- 
-{-# INLINABLE numeric #-}
-numeric :: Value B.Scientific
-numeric =
-  Value (Value.decoder (const A.numeric))
-
--- |
--- Decoder of the @CHAR@ values.
--- Note that it supports UTF-8 values.
-{-# INLINABLE char #-}
-char :: Value Char
-char =
-  Value (Value.decoder (const A.char))
-
--- |
--- Decoder of the @TEXT@ values.
--- 
-{-# INLINABLE text #-}
-text :: Value Text
-text =
-  Value (Value.decoder (const A.text_strict))
-
--- |
--- Decoder of the @BYTEA@ values.
--- 
-{-# INLINABLE bytea #-}
-bytea :: Value ByteString
-bytea =
-  Value (Value.decoder (const A.bytea_strict))
-
--- |
--- Decoder of the @DATE@ values.
--- 
-{-# INLINABLE date #-}
-date :: Value B.Day
-date =
-  Value (Value.decoder (const A.date))
-
--- |
--- Decoder of the @TIMESTAMP@ values.
--- 
-{-# INLINABLE timestamp #-}
-timestamp :: Value B.LocalTime
-timestamp =
-  Value (Value.decoder (Prelude.bool A.timestamp_float A.timestamp_int))
-
--- |
--- Decoder of the @TIMESTAMPTZ@ values.
--- 
--- /NOTICE/
--- 
--- Postgres does not store the timezone information of @TIMESTAMPTZ@.
--- Instead it stores a UTC value and performs silent conversions
--- to the currently set timezone, when dealt with in the text format.
--- However this library bypasses the silent conversions
--- and communicates with Postgres using the UTC values directly.
-{-# INLINABLE timestamptz #-}
-timestamptz :: Value B.UTCTime
-timestamptz =
-  Value (Value.decoder (Prelude.bool A.timestamptz_float A.timestamptz_int))
-
--- |
--- Decoder of the @TIME@ values.
--- 
-{-# INLINABLE time #-}
-time :: Value B.TimeOfDay
-time =
-  Value (Value.decoder (Prelude.bool A.time_float A.time_int))
-
--- |
--- Decoder of the @TIMETZ@ values.
--- 
--- Unlike in case of @TIMESTAMPTZ@, 
--- Postgres does store the timezone information for @TIMETZ@.
--- However the Haskell's \"time\" library does not contain any composite type,
--- that fits the task, so we use a pair of 'TimeOfDay' and 'TimeZone'
--- to represent a value on the Haskell's side.
-{-# INLINABLE timetz #-}
-timetz :: Value (B.TimeOfDay, B.TimeZone)
-timetz =
-  Value (Value.decoder (Prelude.bool A.timetz_float A.timetz_int))
-
--- |
--- Decoder of the @INTERVAL@ values.
--- 
-{-# INLINABLE interval #-}
-interval :: Value B.DiffTime
-interval =
-  Value (Value.decoder (Prelude.bool A.interval_float A.interval_int))
-
--- |
--- Decoder of the @UUID@ values.
--- 
-{-# INLINABLE uuid #-}
-uuid :: Value B.UUID
-uuid =
-  Value (Value.decoder (const A.uuid))
-
--- |
--- Decoder of the @INET@ values.
---
-{-# INLINABLE inet #-}
-inet :: Value (B.NetAddr B.IP)
-inet =
-  Value (Value.decoder (const A.inet))
-
--- |
--- Decoder of the @JSON@ values into a JSON AST.
--- 
-{-# INLINABLE json #-}
-json :: Value B.Value
-json =
-  Value (Value.decoder (const A.json_ast))
-
--- |
--- Decoder of the @JSON@ values into a raw JSON 'ByteString'.
--- 
-{-# INLINABLE jsonBytes #-}
-jsonBytes :: (ByteString -> Either Text a) -> Value a
-jsonBytes fn =
-  Value (Value.decoder (const (A.json_bytes fn)))
-
--- |
--- Decoder of the @JSONB@ values into a JSON AST.
--- 
-{-# INLINABLE jsonb #-}
-jsonb :: Value B.Value
-jsonb =
-  Value (Value.decoder (const A.jsonb_ast))
-
--- |
--- Decoder of the @JSONB@ values into a raw JSON 'ByteString'.
--- 
-{-# INLINABLE jsonbBytes #-}
-jsonbBytes :: (ByteString -> Either Text a) -> Value a
-jsonbBytes fn =
-  Value (Value.decoder (const (A.jsonb_bytes fn)))
-
--- |
--- Lifts a custom value decoder function to a 'Value' decoder.
--- 
-{-# INLINABLE custom #-}
-custom :: (Bool -> ByteString -> Either Text a) -> Value a
-custom fn =
-  Value (Value.decoderFn fn)
-
--- |
--- Maps a custom decoding over an existing 'Value' decoder.
---
-{-# INLINABLE refine #-}
-refine :: (a -> Either Text b) -> Value a -> Value b
-refine fn (Value v) =
-  Value (Value.Value (ask >>= \b -> lift (A.refine fn (Value.run v b))))
-
-
--- ** Composite value decoders
--------------------------
-
--- |
--- Lifts the 'Array' decoder to the 'Value' decoder.
--- 
-{-# INLINABLE array #-}
-array :: Array a -> Value a
-array (Array imp) =
-  Value (Value.decoder (Array.run imp))
-
--- |
--- Lifts the 'Composite' decoder to the 'Value' decoder.
--- 
-{-# INLINABLE composite #-}
-composite :: Composite a -> Value a
-composite (Composite imp) =
-  Value (Value.decoder (Composite.run imp))
-
--- |
--- A generic decoder of @HSTORE@ values.
--- 
--- Here's how you can use it to construct a specific value:
--- 
--- @
--- x :: Value [(Text, Maybe Text)]
--- x =
---   hstore 'replicateM'
--- @
--- 
-{-# INLINABLE hstore #-}
-hstore :: (forall m. Monad m => Int -> m (Text, Maybe Text) -> m a) -> Value a
-hstore replicateM =
-  Value (Value.decoder (const (A.hstore replicateM A.text_strict A.text_strict)))
-
--- |
--- Given a partial mapping from text to value,
--- produces a decoder of that value.
-enum :: (Text -> Maybe a) -> Value a
-enum mapping =
-  Value (Value.decoder (const (A.enum mapping)))
-
-
--- ** Instances
--------------------------
-
--- |
--- Maps to 'bool'.
-instance Default (Value Bool) where
-  {-# INLINE def #-}
-  def =
-    bool
-
--- |
--- Maps to 'int2'.
-instance Default (Value Int16) where
-  {-# INLINE def #-}
-  def =
-    int2
-
--- |
--- Maps to 'int4'.
-instance Default (Value Int32) where
-  {-# INLINE def #-}
-  def =
-    int4
-
--- |
--- Maps to 'int8'.
-instance Default (Value Int64) where
-  {-# INLINE def #-}
-  def =
-    int8
-
--- |
--- Maps to 'float4'.
-instance Default (Value Float) where
-  {-# INLINE def #-}
-  def =
-    float4
-
--- |
--- Maps to 'float8'.
-instance Default (Value Double) where
-  {-# INLINE def #-}
-  def =
-    float8
-
--- |
--- Maps to 'numeric'.
-instance Default (Value B.Scientific) where
-  {-# INLINE def #-}
-  def =
-    numeric
-
--- |
--- Maps to 'char'.
-instance Default (Value Char) where
-  {-# INLINE def #-}
-  def =
-    char
-
--- |
--- Maps to 'text'.
-instance Default (Value Text) where
-  {-# INLINE def #-}
-  def =
-    text
-
--- |
--- Maps to 'bytea'.
-instance Default (Value ByteString) where
-  {-# INLINE def #-}
-  def =
-    bytea
-
--- |
--- Maps to 'date'.
-instance Default (Value B.Day) where
-  {-# INLINE def #-}
-  def =
-    date
-
--- |
--- Maps to 'timestamp'.
-instance Default (Value B.LocalTime) where
-  {-# INLINE def #-}
-  def =
-    timestamp
-
--- |
--- Maps to 'timestamptz'.
-instance Default (Value B.UTCTime) where
-  {-# INLINE def #-}
-  def =
-    timestamptz
-
--- |
--- Maps to 'time'.
-instance Default (Value B.TimeOfDay) where
-  {-# INLINE def #-}
-  def =
-    time
-
--- |
--- Maps to 'timetz'.
-instance Default (Value (B.TimeOfDay, B.TimeZone)) where
-  {-# INLINE def #-}
-  def =
-    timetz
-
--- |
--- Maps to 'interval'.
-instance Default (Value B.DiffTime) where
-  {-# INLINE def #-}
-  def =
-    interval
-
--- |
--- Maps to 'uuid'.
-instance Default (Value B.UUID) where
-  {-# INLINE def #-}
-  def =
-    uuid
-
--- |
--- Maps to 'json'.
-instance Default (Value B.Value) where
-  {-# INLINE def #-}
-  def =
-    json
-
-
--- * Array decoders
--------------------------
-
--- |
--- A generic array decoder.
--- 
--- Here's how you can use it to produce a specific array value decoder:
--- 
--- @
--- x :: Value [[Text]]
--- x =
---   array (dimension 'replicateM' (dimension 'replicateM' (element text)))
--- @
--- 
-newtype Array a =
-  Array (Array.Array a)
-  deriving (Functor)
-
--- |
--- A function for parsing a dimension of an array.
--- Provides support for multi-dimensional arrays.
--- 
--- Accepts:
--- 
--- * An implementation of the @replicateM@ function
--- (@Control.Monad.'Control.Monad.replicateM'@, @Data.Vector.'Data.Vector.replicateM'@),
--- which determines the output value.
--- 
--- * A decoder of its components, which can be either another 'dimension',
--- 'element' or 'nullableElement'.
--- 
-{-# INLINABLE dimension #-}
-dimension :: (forall m. Monad m => Int -> m a -> m b) -> Array a -> Array b
-dimension replicateM (Array imp) =
-  Array (Array.dimension replicateM imp)
-
--- |
--- Lift a 'Value' decoder into an 'Array' decoder for parsing of non-nullable leaf values.
-{-# INLINABLE element #-}
-element :: Value a -> Array a
-element (Value imp) =
-  Array (Array.nonNullValue (Value.run imp))
-
--- |
--- Lift a 'Value' decoder into an 'Array' decoder for parsing of nullable leaf values.
-{-# INLINABLE nullableElement #-}
-nullableElement :: Value a -> Array (Maybe a)
-nullableElement (Value imp) =
-  Array (Array.value (Value.run imp))
-
-
--- * Composite decoders
--------------------------
-
--- |
--- Composable decoder of composite values (rows, records).
-newtype Composite a =
-  Composite (Composite.Composite a)
-  deriving (Functor, Applicative, Monad)
-
--- |
--- Lift a 'Value' decoder into a 'Composite' decoder for parsing of non-nullable leaf values.
-{-# INLINABLE field #-}
-field :: Value a -> Composite a
-field (Value imp) =
-  Composite (Composite.nonNullValue (Value.run imp))
-
--- |
--- Lift a 'Value' decoder into a 'Composite' decoder for parsing of nullable leaf values.
-{-# INLINABLE nullableField #-}
-nullableField :: Value a -> Composite (Maybe a)
-nullableField (Value imp) =
-  Composite (Composite.value (Value.run imp))
-=======
-import Hasql.Private.Decoders
->>>>>>> b629be8c
+import Hasql.Private.Decoders