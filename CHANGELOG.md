<<<<<<< HEAD
# 1.5.0.2

- Add `exceptions` instances (`MonadThrow`, `MonadCatch`, `MonadMask`) to the
  `Session` monad.
- Introduce `MonadSession` typeclass with the `sql` and `statement` functions.
=======
# 1.6.2

- Added composite encoder
- Added `oid` and `name` encoders

# 1.6.1

- Added `jsonLazyBytes` and `jsonbLazyBytes`

# 1.6

- Added position to `ServerError` (breaking change).
- Disabled failure on empty query.
>>>>>>> fa707dd7

# 1.5

- Added column number to `RowError` (breaking change).
- Added `MonadReader Connection` instance for Session.<|MERGE_RESOLUTION|>--- conflicted
+++ resolved
@@ -1,10 +1,9 @@
-<<<<<<< HEAD
-# 1.5.0.2
+# 1.6.3
 
 - Add `exceptions` instances (`MonadThrow`, `MonadCatch`, `MonadMask`) to the
   `Session` monad.
 - Introduce `MonadSession` typeclass with the `sql` and `statement` functions.
-=======
+
 # 1.6.2
 
 - Added composite encoder
@@ -18,7 +17,6 @@
 
 - Added position to `ServerError` (breaking change).
 - Disabled failure on empty query.
->>>>>>> fa707dd7
 
 # 1.5
 
