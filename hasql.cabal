--- conflicted
+++ resolved
@@ -1,9 +1,5 @@
 name: hasql
-<<<<<<< HEAD
-version: 1.5.0.2
-=======
-version: 1.6.2
->>>>>>> fa707dd7
+version: 1.6.3
 category: Hasql, Database, PostgreSQL
 synopsis: An efficient PostgreSQL driver with a flexible mapping API
 description:
