--- conflicted
+++ resolved
@@ -64,16 +64,13 @@
     Hasql.Encoders.Array
     Hasql.Encoders.Value
     Hasql.Encoders.Params
+    Hasql.Notification
   exposed-modules:
     Hasql.Decoders
     Hasql.Encoders
     Hasql.Connection
     Hasql.Query
-<<<<<<< HEAD
-    Hasql.Notification
-=======
     Hasql.Session
->>>>>>> 4f23fe59
   build-depends:
     -- parsing:
     attoparsec >= 0.10 && < 0.14,
