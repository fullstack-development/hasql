--- conflicted
+++ resolved
@@ -53,8 +53,6 @@
           J.preparedStatement "select 1" mempty (B.row (C.nonNullPrimitive D.int8)) <*>
           J.preparedStatement "select 'true' :: bool" mempty (B.row (C.nonNullPrimitive D.bool))
           ,
-<<<<<<< HEAD
-=======
           test "Error" (Left (E.BackendError "42703" "column \"abc\" does not exist")) $
           J.preparedStatement "select abc" mempty (B.row (C.nonNullPrimitive D.int8))
           ,
@@ -70,7 +68,6 @@
           test "Not a single row" (Left (E.DecodingError "Not a single row")) $
           J.preparedStatement "" mempty (B.row (C.nonNullPrimitive D.int8))
           ,
->>>>>>> a05a11e0
           testCaseInfo "Simultaneous result decoding and counting" $ pure "Pending"
         ]
     ,
